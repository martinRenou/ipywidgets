var base = require('@jupyter-widgets/base');
var ManagerBase = require('@jupyter-widgets/base-manager').ManagerBase;
var controls = require('@jupyter-widgets/controls');
<<<<<<< HEAD
var LuminoWidget = require('@lumino/widgets').Widget;
=======
var PhosphorWidget = require('@lumino/widgets').Widget;
>>>>>>> 5532c91d

class WidgetManager extends ManagerBase {
  constructor(el) {
    super();
    this.el = el;
  }

  loadClass(className, moduleName, moduleVersion) {
    return new Promise(function(resolve, reject) {
      if (moduleName === '@jupyter-widgets/controls') {
        resolve(controls);
      } else if (moduleName === '@jupyter-widgets/base') {
        resolve(base);
      } else {
        var fallback = function(err) {
          let failedId = err.requireModules && err.requireModules[0];
          if (failedId) {
            console.log(
              `Falling back to unpkg.com for ${moduleName}@${moduleVersion}`
            );
            window.require(
              [
                `https://unpkg.com/${moduleName}@${moduleVersion}/dist/index.js`
              ],
              resolve,
              reject
            );
          } else {
            throw err;
          }
        };
        window.require([`${moduleName}.js`], resolve, fallback);
      }
    }).then(function(module) {
      if (module[className]) {
        return module[className];
      } else {
        return Promise.reject(
          `Class ${className} not found in module ${moduleName}@${moduleVersion}`
        );
      }
    });
  }

  display_view(view) {
    var that = this;
    return Promise.resolve(view).then(view => {
      LuminoWidget.attach(view.pWidget, that.el);
      return view;
    });
  }

  _get_comm_info() {
    return Promise.resolve({});
  }

  _create_comm() {
    return Promise.reject('no comms available');
  }
}

exports.WidgetManager = WidgetManager;<|MERGE_RESOLUTION|>--- conflicted
+++ resolved
@@ -1,28 +1,24 @@
 var base = require('@jupyter-widgets/base');
 var ManagerBase = require('@jupyter-widgets/base-manager').ManagerBase;
 var controls = require('@jupyter-widgets/controls');
-<<<<<<< HEAD
 var LuminoWidget = require('@lumino/widgets').Widget;
-=======
-var PhosphorWidget = require('@lumino/widgets').Widget;
->>>>>>> 5532c91d
 
 class WidgetManager extends ManagerBase {
-  constructor(el) {
-    super();
-    this.el = el;
-  }
+    constructor(el) {
+        super();
+        this.el = el;
+    }
 
-  loadClass(className, moduleName, moduleVersion) {
-    return new Promise(function(resolve, reject) {
-      if (moduleName === '@jupyter-widgets/controls') {
-        resolve(controls);
-      } else if (moduleName === '@jupyter-widgets/base') {
+    loadClass(className, moduleName, moduleVersion) {
+        return new Promise(function(resolve, reject) {
+            if (moduleName === '@jupyter-widgets/controls') {
+                resolve(controls);
+            } else if (moduleName === '@jupyter-widgets/base') {
         resolve(base);
-      } else {
-        var fallback = function(err) {
-          let failedId = err.requireModules && err.requireModules[0];
-          if (failedId) {
+            } else {
+                var fallback = function(err) {
+                    let failedId = err.requireModules && err.requireModules[0];
+                    if (failedId) {
             console.log(
               `Falling back to unpkg.com for ${moduleName}@${moduleVersion}`
             );
@@ -33,38 +29,38 @@
               resolve,
               reject
             );
-          } else {
-            throw err;
-          }
-        };
-        window.require([`${moduleName}.js`], resolve, fallback);
-      }
-    }).then(function(module) {
-      if (module[className]) {
-        return module[className];
-      } else {
+                    } else {
+                        throw err;
+                    }
+                };
+                window.require([`${moduleName}.js`], resolve, fallback);
+            }
+        }).then(function(module) {
+            if (module[className]) {
+                return module[className];
+            } else {
         return Promise.reject(
           `Class ${className} not found in module ${moduleName}@${moduleVersion}`
         );
-      }
-    });
+            }
+        });
+    }
+
+  display_view(view) {
+        var that = this;
+    return Promise.resolve(view).then(view => {
+      LuminoWidget.attach(view.pWidget, that.el);
+            return view;
+        });
   }
 
-  display_view(view) {
-    var that = this;
-    return Promise.resolve(view).then(view => {
-      LuminoWidget.attach(view.pWidget, that.el);
-      return view;
-    });
+    _get_comm_info() {
+        return Promise.resolve({});
   }
 
-  _get_comm_info() {
-    return Promise.resolve({});
-  }
-
-  _create_comm() {
-    return Promise.reject('no comms available');
-  }
+    _create_comm() {
+        return Promise.reject('no comms available');
+    }
 }
 
 exports.WidgetManager = WidgetManager;