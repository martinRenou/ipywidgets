// Copyright (c) Jupyter Development Team.
// Distributed under the terms of the Modified BSD License.

/**
 * This module defines shims for @jupyterlab/services that allows you to use the
 * old comm API.  Use this, @jupyterlab/services, and the widget base manager to
 * embed live widgets in a context outside of the notebook.
 */

import {
    Kernel, KernelMessage
} from '@jupyterlab/services';


/**
 * Callbacks for services shim comms.
 */
export
interface ICallbacks {
    shell?: { [key: string]: (msg: KernelMessage.IMessage) => void };
    iopub?: { [key: string]: (msg: KernelMessage.IMessage) => void };
    input?: (msg: KernelMessage.IMessage) => void;
}


export
interface IClassicComm {
    /**
     * Comm id
     * @return {string}
     */
    comm_id: string;

    /**
     * Target name
     * @return {string}
     */
    target_name: string;

    /**
     * Opens a sibling comm in the backend
     * @param  data
     * @param  callbacks
     * @param  metadata
     * @param  buffers
     * @return msg id
     */
    open(data: any, callbacks: any, metadata?: any, buffers?: ArrayBuffer[] | ArrayBufferView[]): string;

    /**
     * Sends a message to the sibling comm in the backend
     * @param  data
     * @param  callbacks
     * @param  metadata
     * @param  buffers
     * @return message id
     */
    send(data: any, callbacks: any, metadata?: any, buffers?: ArrayBuffer[] | ArrayBufferView[]): string;

    /**
     * Closes the sibling comm in the backend
     * @param  data
     * @param  callbacks
     * @param  metadata
     * @param  buffers
     * @return msg id
     */
    close(data?: any, callbacks?: any, metadata?: any, buffers?: ArrayBuffer[] | ArrayBufferView[]): string;

    /**
     * Register a message handler
     * @param  callback, which is given a message
     */
    on_msg(callback: (x: any) => void): void;

    /**
     * Register a handler for when the comm is closed by the backend
     * @param  callback, which is given a message
     */
    on_close(callback: (x: any) => void): void;
}

export
namespace shims {
    export
    namespace services {
        /**
         * Public constructor
         * @param jsServicesKernel - @jupyterlab/services Kernel.IKernel instance
         */
        export
        class CommManager {
            constructor(jsServicesKernel: Kernel.IKernelConnection) {
                this.init_kernel(jsServicesKernel);
            }

            /**
             * Hookup kernel events.
             * @param  {Kernel.IKernel} jsServicesKernel - @jupyterlab/services Kernel.IKernel instance
             */
            init_kernel(jsServicesKernel: Kernel.IKernelConnection): void {
                this.kernel = jsServicesKernel; // These aren't really the same.
                this.jsServicesKernel = jsServicesKernel;
            }

            /**
             * Creates a new connected comm
             */
            async new_comm(target_name: string, data: any, callbacks: any, metadata: any, comm_id: string, buffers?: ArrayBuffer[] | ArrayBufferView[]): Promise<Comm> {
                const c = this.jsServicesKernel.createComm(target_name, comm_id);
                const comm = new Comm(c);
                this.register_comm(comm);
                comm.open(data, callbacks, metadata, buffers);
                return comm;
            }

            /**
             * Register a comm target
             * @param  {string} target_name
             * @param  {(Comm, object) => void} f - callback that is called when the
             *                         comm is made.  Signature of f(comm, msg).
             */
<<<<<<< HEAD
            register_target(target_name: string, f: (comm: Comm, object: KernelMessage.IMessage) => void): void {
                let handle = this.jsServicesKernel.registerCommTarget(target_name,
=======
            register_target(target_name: string, f: (comm: Comm, data: {}) => void): void {
                const handle = this.jsServicesKernel.registerCommTarget(target_name,
>>>>>>> 1cdcb812
                (jsServicesComm, msg) => {
                    // Create the comm.
                    const comm = new Comm(jsServicesComm);
                    this.register_comm(comm);

                    // Call the callback for the comm.
                    try {
                        return f(comm, msg);
                    } catch (e) {
                        comm.close();
                        console.error(e);
                        console.error(new Error('Exception opening new comm'));
                    }
                });
                this.targets[target_name] = handle;
            }

            /**
             * Unregisters a comm target
             * @param  {string} target_name
             */
<<<<<<< HEAD
            unregister_target(target_name: string, f: (comm: Comm, object: KernelMessage.IMessage) => void): void {
                let handle = this.targets[target_name];
=======
            unregister_target(target_name: string, f: (comm: Comm, data: {}) => void): void {
                const handle = this.targets[target_name];
>>>>>>> 1cdcb812
                handle.dispose();
                delete this.targets[target_name];
            }

            /**
             * Register a comm in the mapping
             */
            register_comm(comm: Comm): string {
              this.comms[comm.comm_id] = Promise.resolve(comm);
              comm.kernel = this.kernel;
              return comm.comm_id;
            }

            targets = Object.create(null);
            comms = Object.create(null);
            kernel: Kernel.IKernelConnection;
            jsServicesKernel: Kernel.IKernelConnection;
        }

        /**
         * Public constructor
         * @param  {IComm} jsServicesComm - @jupyterlab/services IComm instance
         */
        export
        class Comm implements IClassicComm {
            constructor(jsServicesComm: Kernel.IComm) {
                this.jsServicesComm = jsServicesComm;
            }

            /**
             * Comm id
             * @return {string}
             */
            get comm_id(): string {
                return this.jsServicesComm.commId;
            }

            /**
             * Target name
             * @return {string}
             */
            get target_name(): string {
                return this.jsServicesComm.targetName;
            }

            /**
             * Opens a sibling comm in the backend
             * @param  data
             * @param  callbacks
             * @param  metadata
             * @return msg id
             */
            open(data: any, callbacks: any, metadata?: any, buffers?: ArrayBuffer[] | ArrayBufferView[]): string {
                const future = this.jsServicesComm.open(data, metadata, buffers);
                this._hookupCallbacks(future, callbacks);
                return future.msg.header.msg_id;
            }

            /**
             * Sends a message to the sibling comm in the backend
             * @param  data
             * @param  callbacks
             * @param  metadata
             * @param  buffers
             * @return message id
             */
            send(data: any, callbacks: any, metadata?: any, buffers?: ArrayBuffer[] | ArrayBufferView[]): string {
                const future = this.jsServicesComm.send(data, metadata, buffers);
                this._hookupCallbacks(future, callbacks);
                return future.msg.header.msg_id;
            }

            /**
             * Closes the sibling comm in the backend
             * @param  data
             * @param  callbacks
             * @param  metadata
             * @return msg id
             */
            close(data?: any, callbacks?: any, metadata?: any, buffers?: ArrayBuffer[] | ArrayBufferView[]): string {
                const future = this.jsServicesComm.close(data, metadata, buffers);
                this._hookupCallbacks(future, callbacks);
                return future.msg.header.msg_id;
            }

            /**
             * Register a message handler
             * @param  callback, which is given a message
             */
            on_msg(callback: (x: any) => void): void {
                this.jsServicesComm.onMsg = callback.bind(this);
            }

            /**
             * Register a handler for when the comm is closed by the backend
             * @param  callback, which is given a message
             */
            on_close(callback: (x: any) => void): void {
                this.jsServicesComm.onClose = callback.bind(this);
            }

            /**
             * Hooks callback object up with @jupyterlab/services IKernelFuture
             * @param  @jupyterlab/services IKernelFuture instance
             * @param  callbacks
             */
            _hookupCallbacks(future: Kernel.IShellFuture, callbacks: ICallbacks): void {
                if (callbacks) {
                    future.onReply = function(msg): void {
                        if (callbacks.shell && callbacks.shell.reply) {
                            callbacks.shell.reply(msg);
                        }
                        // TODO: Handle payloads.  See https://github.com/jupyter/notebook/blob/master/notebook/static/services/kernels/kernel.js#L923-L947
                    };

                    future.onStdin = function(msg): void {
                        if (callbacks.input) {
                            callbacks.input(msg);
                        }
                    };

                    future.onIOPub = function(msg): void {
                        if (callbacks.iopub) {
                            if (callbacks.iopub.status && msg.header.msg_type === 'status') {
                                callbacks.iopub.status(msg);
                            } else if (callbacks.iopub.clear_output && msg.header.msg_type === 'clear_output') {
                                callbacks.iopub.clear_output(msg);
                            } else if (callbacks.iopub.output) {
                                switch (msg.header.msg_type) {
                                    case 'display_data':
                                    case 'execute_result':
                                    case 'stream':
                                    case 'error':
                                        callbacks.iopub.output(msg);
                                        break;
                                    default: break;
                                }
                            }
                        }
                    };
                }
            }

            jsServicesComm: Kernel.IComm;
            kernel: Kernel.IKernelConnection;
        }
    }
}<|MERGE_RESOLUTION|>--- conflicted
+++ resolved
@@ -120,13 +120,8 @@
              * @param  {(Comm, object) => void} f - callback that is called when the
              *                         comm is made.  Signature of f(comm, msg).
              */
-<<<<<<< HEAD
             register_target(target_name: string, f: (comm: Comm, object: KernelMessage.IMessage) => void): void {
-                let handle = this.jsServicesKernel.registerCommTarget(target_name,
-=======
-            register_target(target_name: string, f: (comm: Comm, data: {}) => void): void {
                 const handle = this.jsServicesKernel.registerCommTarget(target_name,
->>>>>>> 1cdcb812
                 (jsServicesComm, msg) => {
                     // Create the comm.
                     const comm = new Comm(jsServicesComm);
@@ -148,13 +143,8 @@
              * Unregisters a comm target
              * @param  {string} target_name
              */
-<<<<<<< HEAD
             unregister_target(target_name: string, f: (comm: Comm, object: KernelMessage.IMessage) => void): void {
-                let handle = this.targets[target_name];
-=======
-            unregister_target(target_name: string, f: (comm: Comm, data: {}) => void): void {
                 const handle = this.targets[target_name];
->>>>>>> 1cdcb812
                 handle.dispose();
                 delete this.targets[target_name];
             }
