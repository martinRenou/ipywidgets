--- conflicted
+++ resolved
@@ -51,11 +51,7 @@
 // anyone who needs to know about the change in state. The heart of the beast.
 // This *MUST* be called with the model as the `this` context.
 export
-<<<<<<< HEAD
-function set(key: string | {}, val: any, options: ModelSetOptions & {unset?: boolean}) {
-=======
-function set(key: string|{}, val: any, options: any): any {
->>>>>>> 1cdcb812
+function set(key: string | {}, val: any, options: ModelSetOptions & {unset?: boolean}): any {
     /* tslint:disable:no-invalid-this */
     if (key == null) {
         return this;
