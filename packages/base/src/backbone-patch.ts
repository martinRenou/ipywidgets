// This file contains a modified version of the set function from the Backbone
// (see
// https://github.com/jashkenas/backbone/blob/05fde9e201f7e2137796663081105cd6dad12a98/backbone.js#L460,
// with changes below marked with an EDIT comment). This file in Backbone has the following license.

//     (c) 2010-2015 Jeremy Ashkenas, DocumentCloud and Investigative Reporters & Editors
//     Backbone may be freely distributed under the MIT license.
//     For all details and documentation:
//     http://backbonejs.org

// Backbone's full license is below (from https://github.com/jashkenas/backbone/blob/05fde9e201f7e2137796663081105cd6dad12a98/LICENSE)

/*
Copyright (c) 2010-2015 Jeremy Ashkenas, DocumentCloud

Permission is hereby granted, free of charge, to any person
obtaining a copy of this software and associated documentation
files (the "Software"), to deal in the Software without
restriction, including without limitation the rights to use,
copy, modify, merge, publish, distribute, sublicense, and/or sell
copies of the Software, and to permit persons to whom the
Software is furnished to do so, subject to the following
conditions:

The above copyright notice and this permission notice shall be
included in all copies or substantial portions of the Software.

THE SOFTWARE IS PROVIDED "AS IS", WITHOUT WARRANTY OF ANY KIND,
EXPRESS OR IMPLIED, INCLUDING BUT NOT LIMITED TO THE WARRANTIES
OF MERCHANTABILITY, FITNESS FOR A PARTICULAR PURPOSE AND
NONINFRINGEMENT. IN NO EVENT SHALL THE AUTHORS OR COPYRIGHT
HOLDERS BE LIABLE FOR ANY CLAIM, DAMAGES OR OTHER LIABILITY,
WHETHER IN AN ACTION OF CONTRACT, TORT OR OTHERWISE, ARISING
FROM, OUT OF OR IN CONNECTION WITH THE SOFTWARE OR THE USE OR
OTHER DEALINGS IN THE SOFTWARE.
*/


import * as utils from './utils';

import {
    ModelSetOptions, ObjectHash
} from 'backbone';

// Set a hash of model attributes on the object, firing `"change"`. This is
// the core primitive operation of a model, updating the data and notifying
// anyone who needs to know about the change in state. The heart of the beast.
// This *MUST* be called with the model as the `this` context.
export
<<<<<<< HEAD
function set(key: string, val: any, options: ModelSetOptions) {
    if (key == null) return this;
=======
function set(key: string|{}, val: any, options: any) {
    /* tslint:disable:no-invalid-this */
    if (key == null) {
        return this;
    }
>>>>>>> 8b1abab3

    // Handle both `"key", value` and `{key: value}` -style arguments.
    let attrs: any;
    if (typeof key === 'object') {
        attrs = key;
        options = val;
    } else {
<<<<<<< HEAD
        (attrs = {} as ObjectHash)[key] = val;
=======
        (attrs = {} as {[key: string]: any})[key as string] = val;
>>>>>>> 8b1abab3
    }

    options || (options = {});

    // Run validation.
    if (!this._validate(attrs, options)) {
        return false;
    }

    // Extract attributes and options.
<<<<<<< HEAD
    var unset      = (options as any).unset;
    var silent     = options.silent;
    var changes    = [];
    var changing   = this._changing;
=======
    let unset      = options.unset;
    let silent     = options.silent;
    let changes    = [];
    let changing   = this._changing;
>>>>>>> 8b1abab3
    this._changing = true;

    if (!changing) {
        // EDIT: changed to use object spread instead of _.clone
        this._previousAttributes = {...this.attributes};
        this.changed = {};
    }

    let current = this.attributes;
    let changed = this.changed;
    let prev    = this._previousAttributes;

    // For each `set` attribute, update or delete the current value.
    for (let attr in attrs) {
        val = attrs[attr];
        // EDIT: the following two lines use our isEqual instead of _.isEqual
        if (!utils.isEqual(current[attr], val)) {
            changes.push(attr);
        }
        if (!utils.isEqual(prev[attr], val)) {
            changed[attr] = val;
        } else {
            delete changed[attr];
        }
        unset ? delete current[attr] : current[attr] = val;
    }

    // Update the `id`.
    this.id = this.get(this.idAttribute);

    // Trigger all relevant attribute changes.
    if (!silent) {
        if (changes.length) {
            this._pending = options;
        }
        for (let i = 0; i < changes.length; i++) {
            this.trigger('change:' + changes[i], this, current[changes[i]], options);
        }
    }

    // You might be wondering why there's a `while` loop here. Changes can
    // be recursively nested within `"change"` events.
    if (changing) {
        return this;
    }
    if (!silent) {
        while (this._pending) {
            options = this._pending;
            this._pending = false;
            this.trigger('change', this, options);
        }
    }
    this._pending = false;
    this._changing = false;
    return this;
    /* tslint:enable:no-invalid-this */
}<|MERGE_RESOLUTION|>--- conflicted
+++ resolved
@@ -47,16 +47,11 @@
 // anyone who needs to know about the change in state. The heart of the beast.
 // This *MUST* be called with the model as the `this` context.
 export
-<<<<<<< HEAD
-function set(key: string, val: any, options: ModelSetOptions) {
-    if (key == null) return this;
-=======
-function set(key: string|{}, val: any, options: any) {
+function set(key: string|{}, val: any, options: ModelSetOptions) {
     /* tslint:disable:no-invalid-this */
     if (key == null) {
         return this;
     }
->>>>>>> 8b1abab3
 
     // Handle both `"key", value` and `{key: value}` -style arguments.
     let attrs: any;
@@ -64,11 +59,7 @@
         attrs = key;
         options = val;
     } else {
-<<<<<<< HEAD
         (attrs = {} as ObjectHash)[key] = val;
-=======
-        (attrs = {} as {[key: string]: any})[key as string] = val;
->>>>>>> 8b1abab3
     }
 
     options || (options = {});
@@ -79,17 +70,10 @@
     }
 
     // Extract attributes and options.
-<<<<<<< HEAD
-    var unset      = (options as any).unset;
-    var silent     = options.silent;
-    var changes    = [];
-    var changing   = this._changing;
-=======
     let unset      = options.unset;
     let silent     = options.silent;
     let changes    = [];
     let changing   = this._changing;
->>>>>>> 8b1abab3
     this._changing = true;
 
     if (!changing) {
