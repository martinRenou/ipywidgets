// Copyright (c) Jupyter Development Team.
// Distributed under the terms of the Modified BSD License.

import {
    toByteArray, fromByteArray
} from 'base64-js';

import {
    JSONObject, JSONValue, UUID, JSONExt
} from '@lumino/coreutils';

import _isEqual from 'lodash/isEqual';

/**
 * Find all strings in the first argument that are not in the second.
 */
export
function difference(a: string[], b: string[]): string[] {
    return a.filter(v => b.indexOf(v) === -1);
}

/**
 * Compare two objects deeply to see if they are equal.
 */
export
<<<<<<< HEAD
function isEqual(a: unknown, b: unknown) {
=======
function isEqual(a: any, b: any): boolean {
>>>>>>> 1cdcb812
    return _isEqual(a, b);
}

/**
 * A polyfill for Object.assign
 *
 * This is from code that Typescript 2.4 generates for a polyfill.
 */
export
const assign = (Object as any).assign || function(t: any, ...args: any[]): any {
    for (let i = 1; i < args.length; i++) {
        const s = args[i];
        for (const p in s) {
            if (Object.prototype.hasOwnProperty.call(s, p)) {
                t[p] = s[p];
            }
        }
    }
    return t;
};

/**
 * Generate a UUID
 *
 * http://www.ietf.org/rfc/rfc4122.txt
 */
export
function uuid(): string {
    return UUID.uuid4();
}

/**
 * A simple dictionary type.
 */
export
type Dict<T> = { [keys: string]: T };

/**
 * Resolve a promiseful dictionary.
 * Returns a single Promise.
 */
export
function resolvePromisesDict<V>(d: Dict<PromiseLike<V>>): Promise<Dict<V>> {
    const keys = Object.keys(d);
    const values: PromiseLike<V>[] = [];
    keys.forEach(function(key) {
        values.push(d[key]);
    });
    return Promise.all(values).then((v) => {
        const d: Dict<V> = {};
        for (let i=0; i < keys.length; i++) {
            d[keys[i]] = v[i];
        }
        return d;
    });
}

/**
 * Creates a wrappable Promise rejection function.
 *
 * Creates a function that logs an error message before rethrowing
 * the original error that caused the promise to reject.
 */
export
function reject(message: string, log: boolean) {
<<<<<<< HEAD
    return function promiseRejection(error: Error) {
=======
    return function promiseRejection(error: any): never {
>>>>>>> 1cdcb812
        if (log) {
            console.error(new Error(message));
        }
        throw error;
    };
}

/**
 * Takes an object 'state' and fills in buffer[i] at 'path' buffer_paths[i]
 * where buffer_paths[i] is a list indicating where in the object buffer[i] should
 * be placed
 * Example: state = {a: 1, b: {}, c: [0, null]}
 * buffers = [array1, array2]
 * buffer_paths = [['b', 'data'], ['c', 1]]
 * Will lead to {a: 1, b: {data: array1}, c: [0, array2]}
 */
export
<<<<<<< HEAD
function put_buffers(state: Dict<BufferJSON>, buffer_paths: (string | number)[][], buffers: DataView[]) {
=======
function put_buffers(state: any, buffer_paths: (string | number)[][], buffers: DataView[]): void {
>>>>>>> 1cdcb812
    for (let i=0; i < buffer_paths.length; i++) {
        const buffer_path = buffer_paths[i];
         // say we want to set state[x][y][z] = buffers[i]
        let obj = state as any;
        // we first get obj = state[x][y]
        for (let j = 0; j < buffer_path.length - 1; j++) {
            obj = obj[buffer_path[j]];
        }
        // and then set: obj[z] = buffers[i]
        obj[buffer_path[buffer_path.length - 1]] = buffers[i];
    }
}

export
interface ISerializedState {
    state: JSONObject;
    buffers: ArrayBuffer[];
    buffer_paths: (string | number)[][];
}


export
interface ISerializeable {
    toJSON(options?: {}): JSONObject;
}

export
type BufferJSON =
    | { [property: string]: BufferJSON }
    | BufferJSON[]
    | string
    | number
    | boolean
    | null
    | ArrayBuffer
    | DataView;


export
function isSerializable(object: unknown): object is ISerializeable {
    return (typeof object === 'object' && object && 'toJSON' in object) ?? false;
}

export
function isObject(data: BufferJSON): data is Dict<BufferJSON> {
    return JSONExt.isObject(data as JSONValue);
}



/**
 * The inverse of put_buffers, return an objects with the new state where all buffers(ArrayBuffer)
 * are removed. If a buffer is a member of an object, that object is cloned, and the key removed. If a buffer
 * is an element of an array, that array is cloned, and the element is set to null.
 * See put_buffers for the meaning of buffer_paths
 * Returns an object with the new state (.state) an array with paths to the buffers (.buffer_paths),
 * and the buffers associated to those paths (.buffers).
 */
export
<<<<<<< HEAD
function remove_buffers(state: BufferJSON | ISerializeable): ISerializedState {
    let buffers: ArrayBuffer[] = [];
    let buffer_paths: (string | number)[][] = [];
    // if we need to remove an object from a list, we need to clone that list, otherwise we may modify
    // the internal state of the widget model
    // however, we do not want to clone everything, for performance
    function remove(obj: BufferJSON | ISerializeable, path: (string | number)[]): BufferJSON {
        if (isSerializable(obj)) {
=======
function remove_buffers(state: any): {state: any; buffers: ArrayBuffer[]; buffer_paths: (string | number)[][]} {
    const buffers: ArrayBuffer[] = [];
    const buffer_paths: (string | number)[][] = [];
    // if we need to remove an object from a list, we need to clone that list, otherwise we may modify
    // the internal state of the widget model
    // however, we do not want to clone everything, for performance
    function remove(obj: any, path: (string | number)[]): any {
        if (obj.toJSON) {
>>>>>>> 1cdcb812
            // We need to get the JSON form of the object before recursing.
            // See https://developer.mozilla.org/en-US/docs/Web/JavaScript/Reference/Global_Objects/JSON/stringify#toJSON()_behavior
            obj = obj.toJSON();
        }
        if (Array.isArray(obj)) {
            let is_cloned = false;
            for (let i = 0; i < obj.length; i++) {
                const value = obj[i];
                if (value) {
                    if (value instanceof ArrayBuffer || ArrayBuffer.isView(value)) {
                        if (!is_cloned) {
                            obj = obj.slice();
                            is_cloned = true;
                        }
                        buffers.push(ArrayBuffer.isView(value) ? value.buffer : value);
                        buffer_paths.push(path.concat([i]));
                        // easier to just keep the array, but clear the entry, otherwise we have to think
                        // about array length, much easier this way
                        obj[i] = null;
                    } else {
                        const new_value  = remove(value, path.concat([i]));
                        // only assigned when the value changes, we may serialize objects that don't support assignment
                        if (new_value !== value) {
                            if (!is_cloned) {
                                obj = obj.slice();
                                is_cloned = true;
                            }
                            obj[i] = new_value;
                        }
                    }
                }
            }
<<<<<<< HEAD
        } else if (isObject(obj)) {
            for (let key in obj) {
=======
        } else if (isPlainObject(obj)) {
            for (const key in obj) {
>>>>>>> 1cdcb812
                let is_cloned = false;
                if (Object.prototype.hasOwnProperty.call(obj, key)) {
                    const value = obj[key];
                    if (value) {
                        if (value instanceof ArrayBuffer || ArrayBuffer.isView(value)) {
                            if (!is_cloned) {
                                obj = {...obj};
                                is_cloned = true;
                            }
                            buffers.push(ArrayBuffer.isView(value) ? value.buffer : value);
                            buffer_paths.push(path.concat([key]));
                            delete obj[key]; // for objects/dicts we just delete them
                        } else {
                            const new_value = remove(value, path.concat([key]));
                            // only assigned when the value changes, we may serialize objects that don't support assignment
                            if (new_value !== value) {
                                if (!is_cloned) {
                                    obj = {...obj};
                                    is_cloned = true;
                                }
                                obj[key] = new_value;
                            }
                        }
                    }
                }
            }
        }
        return obj;
    }
<<<<<<< HEAD
    let new_state = remove(state, []) as JSONObject;
=======
    const new_state = remove(state, []);
>>>>>>> 1cdcb812
    return {state: new_state, buffers: buffers, buffer_paths: buffer_paths};
}

const hexTable = [
    '00', '01', '02', '03', '04', '05', '06', '07', '08', '09', '0A', '0B', '0C', '0D', '0E', '0F',
    '10', '11', '12', '13', '14', '15', '16', '17', '18', '19', '1A', '1B', '1C', '1D', '1E', '1F',
    '20', '21', '22', '23', '24', '25', '26', '27', '28', '29', '2A', '2B', '2C', '2D', '2E', '2F',
    '30', '31', '32', '33', '34', '35', '36', '37', '38', '39', '3A', '3B', '3C', '3D', '3E', '3F',
    '40', '41', '42', '43', '44', '45', '46', '47', '48', '49', '4A', '4B', '4C', '4D', '4E', '4F',
    '50', '51', '52', '53', '54', '55', '56', '57', '58', '59', '5A', '5B', '5C', '5D', '5E', '5F',
    '60', '61', '62', '63', '64', '65', '66', '67', '68', '69', '6A', '6B', '6C', '6D', '6E', '6F',
    '70', '71', '72', '73', '74', '75', '76', '77', '78', '79', '7A', '7B', '7C', '7D', '7E', '7F',
    '80', '81', '82', '83', '84', '85', '86', '87', '88', '89', '8A', '8B', '8C', '8D', '8E', '8F',
    '90', '91', '92', '93', '94', '95', '96', '97', '98', '99', '9A', '9B', '9C', '9D', '9E', '9F',
    'A0', 'A1', 'A2', 'A3', 'A4', 'A5', 'A6', 'A7', 'A8', 'A9', 'AA', 'AB', 'AC', 'AD', 'AE', 'AF',
    'B0', 'B1', 'B2', 'B3', 'B4', 'B5', 'B6', 'B7', 'B8', 'B9', 'BA', 'BB', 'BC', 'BD', 'BE', 'BF',
    'C0', 'C1', 'C2', 'C3', 'C4', 'C5', 'C6', 'C7', 'C8', 'C9', 'CA', 'CB', 'CC', 'CD', 'CE', 'CF',
    'D0', 'D1', 'D2', 'D3', 'D4', 'D5', 'D6', 'D7', 'D8', 'D9', 'DA', 'DB', 'DC', 'DD', 'DE', 'DF',
    'E0', 'E1', 'E2', 'E3', 'E4', 'E5', 'E6', 'E7', 'E8', 'E9', 'EA', 'EB', 'EC', 'ED', 'EE', 'EF',
    'F0', 'F1', 'F2', 'F3', 'F4', 'F5', 'F6', 'F7', 'F8', 'F9', 'FA', 'FB', 'FC', 'FD', 'FE', 'FF'
];

/**
 * Convert an ArrayBuffer to a hex string.
 */
export
function bufferToHex(buffer: ArrayBuffer): string {
    const x = new Uint8Array(buffer);
    const s = [];
    for (let i = 0; i < x.length; i++) {
        s.push(hexTable[x[i]]);
    }
    return s.join('');
}

/**
 * Convert a hex string to an ArrayBuffer.
 */
export
function hexToBuffer(hex: string): ArrayBuffer {
    const x = new Uint8Array(hex.length / 2);
    for (let i = 0; i < hex.length; i += 2) {
        x[i / 2] = parseInt(hex.slice(i, i + 2), 16);
    }
    return x.buffer;
}

/**
 * Convert an ArrayBuffer to a base64 string.
 */
export
function bufferToBase64(buffer: ArrayBuffer): string {
    return fromByteArray(new Uint8Array(buffer));
}

/**
 * Convert a base64 string to an ArrayBuffer.
 */
export
function base64ToBuffer(base64: string): ArrayBuffer {
    return toByteArray(base64).buffer;
}<|MERGE_RESOLUTION|>--- conflicted
+++ resolved
@@ -23,11 +23,7 @@
  * Compare two objects deeply to see if they are equal.
  */
 export
-<<<<<<< HEAD
-function isEqual(a: unknown, b: unknown) {
-=======
-function isEqual(a: any, b: any): boolean {
->>>>>>> 1cdcb812
+function isEqual(a: unknown, b: unknown): boolean {
     return _isEqual(a, b);
 }
 
@@ -93,11 +89,7 @@
  */
 export
 function reject(message: string, log: boolean) {
-<<<<<<< HEAD
-    return function promiseRejection(error: Error) {
-=======
-    return function promiseRejection(error: any): never {
->>>>>>> 1cdcb812
+    return function promiseRejection(error: Error): never {
         if (log) {
             console.error(new Error(message));
         }
@@ -115,11 +107,7 @@
  * Will lead to {a: 1, b: {data: array1}, c: [0, array2]}
  */
 export
-<<<<<<< HEAD
-function put_buffers(state: Dict<BufferJSON>, buffer_paths: (string | number)[][], buffers: DataView[]) {
-=======
-function put_buffers(state: any, buffer_paths: (string | number)[][], buffers: DataView[]): void {
->>>>>>> 1cdcb812
+function put_buffers(state: Dict<BufferJSON>, buffer_paths: (string | number)[][], buffers: DataView[]): void {
     for (let i=0; i < buffer_paths.length; i++) {
         const buffer_path = buffer_paths[i];
          // say we want to set state[x][y][z] = buffers[i]
@@ -179,25 +167,14 @@
  * and the buffers associated to those paths (.buffers).
  */
 export
-<<<<<<< HEAD
 function remove_buffers(state: BufferJSON | ISerializeable): ISerializedState {
-    let buffers: ArrayBuffer[] = [];
-    let buffer_paths: (string | number)[][] = [];
+    const buffers: ArrayBuffer[] = [];
+    const buffer_paths: (string | number)[][] = [];
     // if we need to remove an object from a list, we need to clone that list, otherwise we may modify
     // the internal state of the widget model
     // however, we do not want to clone everything, for performance
     function remove(obj: BufferJSON | ISerializeable, path: (string | number)[]): BufferJSON {
         if (isSerializable(obj)) {
-=======
-function remove_buffers(state: any): {state: any; buffers: ArrayBuffer[]; buffer_paths: (string | number)[][]} {
-    const buffers: ArrayBuffer[] = [];
-    const buffer_paths: (string | number)[][] = [];
-    // if we need to remove an object from a list, we need to clone that list, otherwise we may modify
-    // the internal state of the widget model
-    // however, we do not want to clone everything, for performance
-    function remove(obj: any, path: (string | number)[]): any {
-        if (obj.toJSON) {
->>>>>>> 1cdcb812
             // We need to get the JSON form of the object before recursing.
             // See https://developer.mozilla.org/en-US/docs/Web/JavaScript/Reference/Global_Objects/JSON/stringify#toJSON()_behavior
             obj = obj.toJSON();
@@ -230,13 +207,8 @@
                     }
                 }
             }
-<<<<<<< HEAD
         } else if (isObject(obj)) {
-            for (let key in obj) {
-=======
-        } else if (isPlainObject(obj)) {
             for (const key in obj) {
->>>>>>> 1cdcb812
                 let is_cloned = false;
                 if (Object.prototype.hasOwnProperty.call(obj, key)) {
                     const value = obj[key];
@@ -266,11 +238,7 @@
         }
         return obj;
     }
-<<<<<<< HEAD
-    let new_state = remove(state, []) as JSONObject;
-=======
-    const new_state = remove(state, []);
->>>>>>> 1cdcb812
+    const new_state = remove(state, []) as JSONObject;
     return {state: new_state, buffers: buffers, buffer_paths: buffer_paths};
 }
 
