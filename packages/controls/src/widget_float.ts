// Copyright (c) Jupyter Development Team.
// Distributed under the terms of the Modified BSD License.

import {
    CoreDescriptionModel
} from './widget_core';

import * as _ from 'underscore';

import {
    IntSliderView, IntRangeSliderView, IntTextView, BaseIntSliderView
} from './widget_int';

import {
    format
} from 'd3-format';


export
class FloatModel extends CoreDescriptionModel {
    defaults(): Backbone.ObjectHash {
        return _.extend(super.defaults(), {
            _model_name: 'FloatModel',
            value: 0,
        });
    }
}

export
class BoundedFloatModel extends FloatModel {
    defaults(): Backbone.ObjectHash {
        return _.extend(super.defaults(), {
            _model_name: 'BoundedFloatModel',
            max: 100.0,
            min: 0.0
        });
    }
}

export
class FloatSliderModel extends BoundedFloatModel {
    defaults(): Backbone.ObjectHash {
        return _.extend(super.defaults(), {
            _model_name: 'FloatSliderModel',
            _view_name: 'FloatSliderView',
            step: 1.0,
            orientation: 'horizontal',
            _range: false,
            readout: true,
            readout_format: '.2f',
            slider_color: null,
            continuous_update: true,
            disabled: false,
        });
    }
    initialize(attributes: any, options: { model_id: string; comm?: any; widget_manager: any }): void {
        super.initialize(attributes, options);
        this.on('change:readout_format', this.update_readout_format, this);
        this.update_readout_format();
    }

    update_readout_format(): void {
        this.readout_formatter = format(this.get('readout_format'));
    }

    readout_formatter: any;
}

export
class FloatLogSliderModel extends BoundedFloatModel {
    defaults(): Backbone.ObjectHash {
        return _.extend(super.defaults(), {
            _model_name: 'FloatLogSliderModel',
            _view_name: 'FloatLogSliderView',
            step: 0.1,
            orientation: 'horizontal',
            _range: false,
            readout: true,
            readout_format: '.3g',
            slider_color: null,
            continuous_update: true,
            disabled: false,
            base: 10.,
            value: 1.0,
            min: 0,
            max: 4
        });
    }
    initialize(attributes: any, options: { model_id: string; comm: any; widget_manager: any }): void {
        super.initialize(attributes, options);
        this.on('change:readout_format', this.update_readout_format, this);
        this.update_readout_format();
    }

    update_readout_format(): void {
        this.readout_formatter = format(this.get('readout_format'));
    }

    readout_formatter: any;
}

export
class FloatRangeSliderModel extends FloatSliderModel {}

export
class FloatSliderView extends IntSliderView {
    /**
     * Validate the value of the slider before sending it to the back-end
     * and applying it to the other views on the page.
     */
    _validate_slide_value(x: any): any {
        return x;
    }

    _parse_value = parseFloat;
}


export
class FloatLogSliderView extends BaseIntSliderView {

    update(options?: any): void {
        super.update(options);
        const min = this.model.get('min');
        const max = this.model.get('max');
        const value = this.model.get('value');
        const base = this.model.get('base');

        let log_value = Math.log( value ) / Math.log( base );

        if (log_value > max) {
            log_value = max;
        } else if (log_value < min) {
            log_value = min;
        }
        this.$slider.slider('option', 'value', log_value);
        this.readout.textContent = this.valueToString(value);
        if (this.model.get('value') !== value) {
            this.model.set('value', value, {updated_view: this});
            this.touch();
        }
    }

    /**
     * Write value to a string
     */
    valueToString(value: number): string {
        const format = this.model.readout_formatter;
        return format(value);
    }

    /**
     * Parse value from a string
     */
    stringToValue(text: string | null): number {
        return text === null ? NaN : this._parse_value(text);
    }

    /**
     * this handles the entry of text into the contentEditable label first, the
     * value is checked if it contains a parseable value then it is clamped
     * within the min-max range of the slider finally, the model is updated if
     * the value is to be changed
     *
     * if any of these conditions are not met, the text is reset
     */
    handleTextChange(): void {
        let value = this.stringToValue(this.readout.textContent);
        const vmin = this.model.get('min');
        const vmax = this.model.get('max');
        const base = this.model.get('base');

        if (isNaN(value)) {
            this.readout.textContent = this.valueToString(this.model.get('value'));
        } else {
            value = Math.max(Math.min(value, Math.pow(base, vmax)), Math.pow(base, vmin));

            if (value !== this.model.get('value')) {
                this.readout.textContent = this.valueToString(value);
                this.model.set('value', value, {updated_view: this});
                this.touch();
            } else {
                this.readout.textContent = this.valueToString(this.model.get('value'));
            }
        }
    }
    /**
     * Called when the slider value is changing.
     */
    handleSliderChange(e: Event, ui: { value: any }): void {
        const base = this.model.get('base');
        const actual_value = Math.pow(base, this._validate_slide_value(ui.value));
        this.readout.textContent = this.valueToString(actual_value);

        // Only persist the value while sliding if the continuous_update
        // trait is set to true.
        if (this.model.get('continuous_update')) {
            this.handleSliderChanged(e, ui);
        }
    }

    /**
     * Called when the slider value has changed.
     *
     * Calling model.set will trigger all of the other views of the
     * model to update.
     */
<<<<<<< HEAD
    handleSliderChanged(e: Event, ui: { value: any; }) {
        let base = this.model.get('base');
        let actual_value = Math.pow(base, this._validate_slide_value(ui.value));
=======
    handleSliderChanged(e: Event, ui: { value: any }): void {
        const base = this.model.get('base');
        const actual_value = Math.pow(base,this._validate_slide_value(ui.value));
>>>>>>> 1cdcb812
        this.model.set('value', actual_value, {updated_view: this});
        this.touch();
    }

    _validate_slide_value(x: any): any {
        return x;
    }

    _parse_value = parseFloat;

}


export
class FloatRangeSliderView extends IntRangeSliderView {
    /**
     * Validate the value of the slider before sending it to the back-end
     * and applying it to the other views on the page.
     */
    _validate_slide_value(x: any): any {
        return x;
    }

    _parse_value = parseFloat;

    // matches: whitespace?, float, whitespace?, (hyphen, colon, or en-dash), whitespace?, float
    _range_regex = /^\s*([+-]?(?:\d*\.?\d+|\d+\.)(?:[eE][-:]?\d+)?)\s*[-:–]\s*([+-]?(?:\d*\.?\d+|\d+\.)(?:[eE][+-]?\d+)?)/;
}

export
class FloatTextModel extends FloatModel {
    defaults(): Backbone.ObjectHash {
        return _.extend(super.defaults(), {
            _model_name: 'FloatTextModel',
            _view_name: 'FloatTextView',
            disabled: false,
            continuous_update: false,
        });
    }
}

export
class BoundedFloatTextModel extends BoundedFloatModel {
    defaults(): Backbone.ObjectHash {
        return _.extend(super.defaults(), {
            _model_name: 'BoundedFloatTextModel',
            _view_name: 'FloatTextView',
            disabled: false,
            continuous_update: false,
            step: 0.1
        });
    }
}

export
class FloatTextView extends IntTextView {
    _parse_value = parseFloat;
    _default_step = 'any';

    /**
     * Handle key press
     */
    handleKeypress(e: KeyboardEvent): void {
        // Overwrite IntTextView's handleKeypress
        // which prevents decimal points.
        e.stopPropagation();
    }

    /**
     * Handle key up
     */
    handleKeyUp(e: KeyboardEvent): void {
        // Overwrite IntTextView's handleKeyUp
        // which prevents decimal points.
    }
}

export
class FloatProgressModel extends BoundedFloatModel {
    defaults(): Backbone.ObjectHash {
        return _.extend(super.defaults(), {
            _model_name: 'FloatProgressModel',
            _view_name: 'ProgressView',
            orientation: 'horizontal',
            bar_style: '',
            style: null
        });
    }
}<|MERGE_RESOLUTION|>--- conflicted
+++ resolved
@@ -205,15 +205,9 @@
      * Calling model.set will trigger all of the other views of the
      * model to update.
      */
-<<<<<<< HEAD
-    handleSliderChanged(e: Event, ui: { value: any; }) {
-        let base = this.model.get('base');
-        let actual_value = Math.pow(base, this._validate_slide_value(ui.value));
-=======
     handleSliderChanged(e: Event, ui: { value: any }): void {
         const base = this.model.get('base');
-        const actual_value = Math.pow(base,this._validate_slide_value(ui.value));
->>>>>>> 1cdcb812
+        const actual_value = Math.pow(base, this._validate_slide_value(ui.value));
         this.model.set('value', actual_value, {updated_view: this});
         this.touch();
     }
