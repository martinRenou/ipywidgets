// Copyright (c) Jupyter Development Team.
// Distributed under the terms of the Modified BSD License.

import {
  DOMWidgetView,
  StyleModel,
  StyleView,
  bold_to_weight,
  italic_to_style,
  underline_to_decoration
} from '@jupyter-widgets/base';

import { CoreDOMWidgetModel } from './widget_core';

import { JUPYTER_CONTROLS_VERSION } from './version';

export class ButtonStyleModel extends StyleModel {
  defaults(): Backbone.ObjectHash {
    return {
      ...super.defaults(),
      _model_name: 'ButtonStyleModel',
      _model_module: '@jupyter-widgets/controls',
      _model_module_version: JUPYTER_CONTROLS_VERSION,
      _view_name: 'ButtonStyleView',
      _view_module: '@jupyter-widgets/controls',
      _view_module_version: JUPYTER_CONTROLS_VERSION
    };
  }

  public static styleProperties = {
    bold: {
      selector: '',
      attribute: 'font-weight',
      default: ''
    },
    button_color: {
      selector: '',
      attribute: 'background-color',
      default: null as any
    },
    font_family: {
<<<<<<< HEAD
=======
      selector: '',
      attribute: 'font-family',
      default: ''
    },
    font_size: {
      selector: '',
      attribute: 'font-size',
      default: ''
    },
    font_style: {
      selector: '',
      attribute: 'font-style',
      default: ''
    },
    font_variant: {
      selector: '',
      attribute: 'font-variant',
      default: ''
    },
    font_weight: {
>>>>>>> 47960ecf
      selector: '',
      attribute: 'font-family',
      default: ''
    },
    font_size: {
      selector: '',
      attribute: 'font-size',
      default: ''
    },
    italic: {
      selector: '',
      attribute: 'font-style',
      default: ''
    },
    text_color: {
      selector: '',
      attribute: 'color',
      default: ''
    },
    underline: {
      selector: '',
      attribute: 'text-decoration',
      default: ''
    },
    text_color: {
      selector: '',
      attribute: 'color',
      default: ''
    },
    text_decoration: {
      selector: '',
      attribute: 'text-decoration',
      default: ''
    }
  };
}

export class ButtonStyleView extends StyleView {
  /**
   * Handles when a trait value changes
   */
  handleChange(trait: string, value: any): void {
    // should be synchronous so that we can measure later.
    const parent = this.options.parent as DOMWidgetView;
    if (parent) {
      const ModelType = this.model.constructor as typeof StyleModel;
      const styleProperties = ModelType.styleProperties;
      const attribute = styleProperties[trait].attribute;
      const selector = styleProperties[trait].selector;
      const elements = selector
        ? parent.el.querySelectorAll<HTMLElement>(selector)
        : [parent.el];
      let transform = undefined;
      if (trait == 'bold') transform = bold_to_weight;
      if (trait == 'italic') transform = italic_to_style;
      if (trait == 'underline') transform = underline_to_decoration;
      if (transform !== undefined) value = transform(value);
      if (value === null) {
        for (let i = 0; i !== elements.length; ++i) {
          elements[i].style.removeProperty(attribute);
        }
      } else {
        for (let i = 0; i !== elements.length; ++i) {
          elements[i].style.setProperty(attribute, value);
        }
      }
    } else {
      console.warn('Style not applied because a parent view does not exist');
    }
  }
}

export class ButtonModel extends CoreDOMWidgetModel {
  defaults(): Backbone.ObjectHash {
    return {
      ...super.defaults(),
      description: '',
      tooltip: '',
      disabled: false,
      icon: '',
      button_style: '',
      _view_name: 'ButtonView',
      _model_name: 'ButtonModel',
      style: null
    };
  }
}

export class ButtonView extends DOMWidgetView {
  /**
   * Called when view is rendered.
   */
  render(): void {
    super.render();
    this.el.classList.add('jupyter-widgets');
    this.el.classList.add('jupyter-button');
    this.el.classList.add('widget-button');
    this.listenTo(this.model, 'change:button_style', this.update_button_style);
    this.listenTo(this.model, 'change:tabbable', this.updateTabindex);
    this.set_button_style();
    this.update(); // Set defaults.
  }

  /**
   * Update the contents of this view
   *
   * Called when the model is changed. The model may have been
   * changed by another view or by a state update from the back-end.
   */
  update(): void {
    this.el.disabled = this.model.get('disabled');
    this.updateTabindex();
    this.el.setAttribute('title', this.model.get('tooltip'));

    const description = this.model.get('description');
    const icon = this.model.get('icon');
    if (description.length || icon.length) {
      this.el.textContent = '';
      if (icon.length) {
        const i = document.createElement('i');
        i.classList.add('fa');
        i.classList.add(
          ...icon
            .split(/[\s]+/)
            .filter(Boolean)
            .map((v: string) => `fa-${v}`)
        );
        if (description.length === 0) {
          i.classList.add('center');
        }
        this.el.appendChild(i);
      }
      this.el.appendChild(document.createTextNode(description));
    }
    return super.update();
  }

  update_button_style(): void {
    this.update_mapped_classes(ButtonView.class_map, 'button_style');
  }

  set_button_style(): void {
    this.set_mapped_classes(ButtonView.class_map, 'button_style');
  }

  /**
   * Dictionary of events and handlers
   */
  events(): { [e: string]: string } {
    // TODO: return typing not needed in Typescript later than 1.8.x
    // See http://stackoverflow.com/questions/22077023/why-cant-i-indirectly-return-an-object-literal-to-satisfy-an-index-signature-re and https://github.com/Microsoft/TypeScript/pull/7029
    return { click: '_handle_click' };
  }

  /**
   * Handles when the button is clicked.
   */
  _handle_click(event: MouseEvent): void {
    event.preventDefault();
    this.send({ event: 'click' });
  }

  /**
   * The default tag name.
   *
   * #### Notes
   * This is a read-only attribute.
   */
  get tagName(): string {
    // We can't make this an attribute with a default value
    // since it would be set after it is needed in the
    // constructor.
    return 'button';
  }

  el: HTMLButtonElement;

  static class_map = {
    primary: ['mod-primary'],
    success: ['mod-success'],
    info: ['mod-info'],
    warning: ['mod-warning'],
    danger: ['mod-danger']
  };
}<|MERGE_RESOLUTION|>--- conflicted
+++ resolved
@@ -28,19 +28,12 @@
   }
 
   public static styleProperties = {
-    bold: {
-      selector: '',
-      attribute: 'font-weight',
-      default: ''
-    },
     button_color: {
       selector: '',
       attribute: 'background-color',
       default: null as any
     },
     font_family: {
-<<<<<<< HEAD
-=======
       selector: '',
       attribute: 'font-family',
       default: ''
@@ -61,29 +54,8 @@
       default: ''
     },
     font_weight: {
->>>>>>> 47960ecf
       selector: '',
       attribute: 'font-family',
-      default: ''
-    },
-    font_size: {
-      selector: '',
-      attribute: 'font-size',
-      default: ''
-    },
-    italic: {
-      selector: '',
-      attribute: 'font-style',
-      default: ''
-    },
-    text_color: {
-      selector: '',
-      attribute: 'color',
-      default: ''
-    },
-    underline: {
-      selector: '',
-      attribute: 'text-decoration',
       default: ''
     },
     text_color: {
