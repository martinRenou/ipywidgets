--- conflicted
+++ resolved
@@ -68,13 +68,8 @@
 export
 class BoxView extends DOMWidgetView {
 
-<<<<<<< HEAD
     _createElement(tagName: string): HTMLElement {
-        this.pWidget = new JupyterPhosphorPanelWidget({ view: this });
-=======
-    _createElement(tagName: string) {
         this.pWidget = new JupyterLuminoPanelWidget({ view: this });
->>>>>>> fd18aa95
         return this.pWidget.node;
     }
 
