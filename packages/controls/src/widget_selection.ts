// Copyright (c) Jupyter Development Team.
// Distributed under the terms of the Modified BSD License.

import {
    CoreDescriptionModel,
} from './widget_core';

import {
    DescriptionView, DescriptionStyleModel
} from './widget_description';

import {
    uuid
} from './utils';

import * as _ from 'underscore';
import * as utils from './utils';
import $ from 'jquery';

export
class SelectionModel extends CoreDescriptionModel {
    defaults(): Backbone.ObjectHash {
        return {...super.defaults(),
            _model_name: 'SelectionModel',
            index: '',
            _options_labels: [],
            disabled: false,
        };
    }
}

export
class SelectionView extends DescriptionView {
    /**
     * Called when view is rendered.
     */
    render(): void {
        super.render(); // Incl. setting some defaults.
        this.el.classList.add('jupyter-widgets');
        this.el.classList.add('widget-inline-hbox');
    }

    /**
     * Update the contents of this view
     *
     * Called when the model is changed.  The model may have been
     * changed by another view or by a state update from the back-end.
     */
    update(): void {
        super.update();

        // Disable listbox if needed
        if (this.listbox) {
            this.listbox.disabled = this.model.get('disabled');
        }

        // Set tabindex
        this.updateTabindex();
    }

    updateTabindex(): void {
        if (!this.listbox) {
            return; // we might be constructing the parent
        }
        const tabbable = this.model.get('tabbable');
        if (tabbable === true) {
            this.listbox.setAttribute('tabIndex', '0');
        } else if (tabbable === false) {
            this.listbox.setAttribute('tabIndex', '-1');
        } else if (tabbable === null) {
            this.listbox.removeAttribute('tabIndex');
        }
    }

    listbox: HTMLSelectElement;
}

export
class DropdownModel extends SelectionModel {
    defaults(): Backbone.ObjectHash {
        return {...super.defaults(),
            _model_name: 'DropdownModel',
            _view_name: 'DropdownView',
            button_style: ''
        };
    }
}

// TODO: Make a Lumino dropdown control, wrapped in DropdownView. Also, fix
// bugs in keyboard handling. See
// https://github.com/jupyter-widgets/ipywidgets/issues/1055 and
// https://github.com/jupyter-widgets/ipywidgets/issues/1049
// For now, we subclass SelectView to provide DropdownView
// For the old code, see commit f68bfbc566f3a78a8f3350b438db8ed523ce3642

export
class DropdownView extends SelectionView {
    /**
     * Public constructor.
     */
    initialize(parameters: any): void {
        super.initialize(parameters);
        this.listenTo(this.model, 'change:_options_labels', () => this._updateOptions());
    }

    /**
     * Called when view is rendered.
     */
    render(): void {
        super.render();

        this.el.classList.add('widget-dropdown');

        this.listbox = document.createElement('select');
        this.listbox.id = this.label.htmlFor = uuid();
        this.el.appendChild(this.listbox);
        this._updateOptions();
        this.update();
    }

    /**
     * Update the contents of this view
     */
    update(): void {
        // Select the correct element
        const index = this.model.get('index');
        this.listbox.selectedIndex = index === null ? -1 : index;
        return super.update();
    }

    _updateOptions(): void {
        this.listbox.textContent = '';
        const items = this.model.get('_options_labels');
        for (let i = 0; i < items.length; i++) {
            const item = items[i];
            const option = document.createElement('option');
            option.textContent = item.replace(/ /g, '\xa0'); // space -> &nbsp;
            option.setAttribute('data-value', encodeURIComponent(item));
            option.value = item;
            this.listbox.appendChild(option);
        }
    }

    events(): {[e: string]: string} {
        return {
            'change select': '_handle_change'
        };
    }

    /**
     * Handle when a new value is selected.
     */
    _handle_change(): void {
        this.model.set('index', this.listbox.selectedIndex === -1 ? null : this.listbox.selectedIndex);
        this.touch();
    }

    /**
     * Handle message sent to the front end.
     */
    handle_message(content: any): void {
        if (content.do == 'focus') {
            this.listbox.focus();
        } else if (content.do == 'blur') {
            this.listbox.blur();
        }
<<<<<<< HEAD
    }

    listbox: HTMLSelectElement;
=======
    };
>>>>>>> 367bbccd
}



export
class SelectModel extends SelectionModel {
    defaults(): Backbone.ObjectHash {
        return {...super.defaults(),
            _model_name: 'SelectModel',
            _view_name: 'SelectView',
            rows: 5
        };
    }
}

export
class SelectView extends SelectionView {
    /**
     * Public constructor.
     */
    initialize(parameters: any): void {
        super.initialize(parameters);
        this.listenTo(this.model, 'change:_options_labels', () => this._updateOptions());
        this.listenTo(this.model, 'change:index', (model, value, options) => this.updateSelection(options));
        // Create listbox here so that subclasses can modify it before it is populated in render()
        this.listbox = document.createElement('select');
    }

    /**
     * Called when view is rendered.
     */
    render(): void {
        super.render();
        this.el.classList.add('widget-select');

        this.listbox.id = this.label.htmlFor = uuid();
        this.el.appendChild(this.listbox);
        this._updateOptions();
        this.update();
        this.updateSelection();
    }

    /**
     * Update the contents of this view
     */
    update(): void {
        super.update();
        let rows = this.model.get('rows');
        if (rows === null) {
            rows = '';
        }
        this.listbox.setAttribute('size', rows);
    }

    updateSelection(options: any = {}): void {
        if (options.updated_view === this) {
            return;
        }
        const index = this.model.get('index');
        this.listbox.selectedIndex = index === null ? -1 : index;
    }

    _updateOptions(): void {
        this.listbox.textContent = '';
        const items = this.model.get('_options_labels');
        for (let i = 0; i < items.length; i++) {
            const item = items[i];
            const option = document.createElement('option');
            option.textContent = item.replace(/ /g, '\xa0'); // space -> &nbsp;
            option.setAttribute('data-value', encodeURIComponent(item));
            option.value = item;
            this.listbox.appendChild(option);
        }
    }

    events(): {[e: string]: string} {
        return {
            'change select': '_handle_change'
        };
    }

    /**
     * Handle when a new value is selected.
     */
    _handle_change(): void {
        this.model.set('index', this.listbox.selectedIndex, {updated_view: this});
        this.touch();
    }

    /**
     * Handle message sent to the front end.
     */
    handle_message(content: any) {
        if (content.do == 'focus') {
            this.listbox.focus();
        } else if (content.do == 'blur') {
            this.listbox.blur();
        }
    };
}

export
class RadioButtonsModel extends SelectionModel {
    defaults(): Backbone.ObjectHash {
        return {...super.defaults(),
            _model_name: 'RadioButtonsModel',
            _view_name: 'RadioButtonsView',
            tooltips: [],
            icons: [],
            button_style: ''
        };
    }
}


export
class RadioButtonsView extends DescriptionView {
    /**
     * Called when view is rendered.
     */
    render(): void {
        super.render();

        this.el.classList.add('widget-radio');

        this.container = document.createElement('div');
        this.el.appendChild(this.container);
        this.container.classList.add('widget-radio-box');

        this.update();
    }

    /**
     * Update the contents of this view
     *
     * Called when the model is changed.  The model may have been
     * changed by another view or by a state update from the back-end.
     */
    update(options?: any): void {
        const items: string[] = this.model.get('_options_labels');
        const radios = _.pluck(
            this.container.querySelectorAll('input[type="radio"]'),
            'value'
        );
        let stale = items.length != radios.length;

        if (!stale) {
            for (let i = 0, len = items.length; i < len; ++i) {
                if (radios[i] !== items[i]) {
                    stale = true;
                    break;
                }
            }
        }

        if (stale && (options === undefined || options.updated_view !== this)) {
            // Add items to the DOM.
            this.container.textContent = '';
            items.forEach((item: any, index: number) => {
                const label = document.createElement('label');
                label.textContent = item;
                this.container.appendChild(label);

                const radio = document.createElement('input');
                radio.setAttribute('type', 'radio');
                radio.value = index.toString();
                radio.setAttribute('data-value', encodeURIComponent(item));
                label.appendChild(radio);
           });
        }
        items.forEach((item: any, index: number) => {
            const item_query = 'input[data-value="' +
                encodeURIComponent(item) + '"]';
                const radio = this.container.querySelectorAll(item_query);
            if (radio.length > 0) {
              const radio_el = radio[0] as HTMLInputElement;
              radio_el.checked = this.model.get('index') === index;
              radio_el.disabled = this.model.get('disabled');
            }
        });

        // Schedule adjustPadding asynchronously to
        // allow dom elements to be created properly
        setTimeout(this.adjustPadding, 0, this);

        return super.update(options);
    }

    /**
     * Adjust Padding to Multiple of Line Height
     *
     * Adjust margins so that the overall height
     * is a multiple of a single line height.
     *
     * This widget needs it because radio options
     * are spaced tighter than individual widgets
     * yet we would like the full widget line up properly
     * when displayed side-by-side with other widgets.
     */
    adjustPadding(e: this): void {
        // Vertical margins on a widget
        const elStyles = window.getComputedStyle(e.el);
        const margins = parseInt(elStyles.marginTop, 10) + parseInt(elStyles.marginBottom, 10);

        // Total spaces taken by a single-line widget
        const lineHeight = e.label.offsetHeight + margins;

        // Current adjustment value on this widget
        const cStyles = window.getComputedStyle(e.container);
        const containerMargin = parseInt(cStyles.marginBottom);

        // How far we are off from a multiple of single windget lines
        const diff = (e.el.offsetHeight + margins - containerMargin) % lineHeight;

        // Apply the new adjustment
        const extraMargin = diff == 0 ? 0 : (lineHeight - diff);
        e.container.style.marginBottom = extraMargin + 'px';
    }

    events(): {[e: string]: string} {
        return {
            'click input[type="radio"]': '_handle_click'
        };
    }

    /**
     * Handle when a value is clicked.
     *
     * Calling model.set will trigger all of the other views of the
     * model to update.
     */
    _handle_click (event: Event): void {
        const target = event.target as HTMLInputElement;
        this.model.set('index', parseInt(target.value), {updated_view: this});
        this.touch();
    }

    /**
     * Handle message sent to the front end.
     */
    handle_message(content: any) {
        if (content.do == 'focus') {
            const firstItem = this.container.firstElementChild as HTMLElement;
            firstItem.focus();
        } else if (content.do == 'blur') {
            for (let i = 0; i < this.container.children.length; i++) {
                const item = this.container.children[i] as HTMLElement;
                item.blur();
            }
        }
    }

    container: HTMLDivElement;
}

export
class ToggleButtonsStyleModel extends DescriptionStyleModel {
    defaults(): Backbone.ObjectHash {
        return _.extend(super.defaults(), {
            _model_name: 'ToggleButtonsStyleModel',
        });
    }

    public static styleProperties = {
        ...DescriptionStyleModel.styleProperties,
        button_width: {
            selector: '.widget-toggle-button',
            attribute: 'width',
            default: null as any
        },
        font_weight: {
            selector: '.widget-toggle-button',
            attribute: 'font-weight',
            default: ''
        }
    };
}

export
 class ToggleButtonsModel extends SelectionModel {
    defaults(): Backbone.ObjectHash {
        return {...super.defaults(),
            _model_name: 'ToggleButtonsModel',
            _view_name: 'ToggleButtonsView'
        };
    }
}


export
class ToggleButtonsView extends DescriptionView {
    initialize(options: any): void {
        this._css_state = {};
        super.initialize(options);
        this.listenTo(this.model, 'change:button_style', this.update_button_style);
    }

    /**
     * Called when view is rendered.
     */
    render(): void {
        super.render();

        this.el.classList.add('widget-toggle-buttons');

        this.buttongroup = document.createElement('div');
        this.el.appendChild(this.buttongroup);

        this.update();
        this.set_button_style();
    }

    /**
     * Update the contents of this view
     *
     * Called when the model is changed.  The model may have been
     * changed by another view or by a state update from the back-end.
     */
    update(options?: any): void {
        const items: string[] = this.model.get('_options_labels');
        const icons = this.model.get('icons') || [];
        const previous_icons = this.model.previous('icons') || [];
        const previous_bstyle = (ToggleButtonsView.classMap as any)[this.model.previous('button_style')] || '';
        const tooltips = this.model.get('tooltips') || [];
        const disabled = this.model.get('disabled');
        const buttons = this.buttongroup.querySelectorAll('button');
        const values = _.pluck(buttons, 'value');
        let stale = false;

        for (let i = 0, len = items.length; i < len; ++i) {
            if (values[i] !== items[i] || icons[i] !== previous_icons[i]) {
                stale = true;
                break;
            }
        }

        if (stale && (options === undefined || options.updated_view !== this)) {
            // Add items to the DOM.
            this.buttongroup.textContent = '';
            items.forEach((item: any, index: number) => {
                let item_html;
                const empty = item.trim().length === 0 &&
                    (!icons[index] || icons[index].trim().length === 0);
                if (empty) {
                    item_html = '&nbsp;';
                } else {
                    item_html = utils.escape_html(item);
                }

                const icon = document.createElement('i');
                const button = document.createElement('button');
                if (icons[index]) {
                    icon.className = 'fa fa-' + icons[index];
                }
                button.setAttribute('type', 'button');
                button.className = 'widget-toggle-button jupyter-button';
                if (previous_bstyle) {
                    button.classList.add(previous_bstyle);
                }
                button.innerHTML = item_html;
                button.setAttribute('data-value', encodeURIComponent(item));
                button.setAttribute('value', index.toString());
                button.appendChild(icon);
                button.disabled = disabled;
                if (tooltips[index]) {
                    button.setAttribute('title', tooltips[index]);
                }
                this.update_style_traits(button);
                this.buttongroup.appendChild(button);
            });
        }

        // Select active button.
        items.forEach((item: any, index: number) => {
            const item_query = '[data-value="' + encodeURIComponent(item) + '"]';
            const button = this.buttongroup.querySelector(item_query);
            if (this.model.get('index') === index) {
                button.classList.add('mod-active');
            } else {
                button.classList.remove('mod-active');
            }
        });

        this.stylePromise.then(function(style) {
            if (style) {
                style.style();
            }
        });
        return super.update(options);
    }

    update_style_traits(button?: HTMLButtonElement): void {
        for (const name in this._css_state as string[]) {
            if (Object.prototype.hasOwnProperty.call(this._css_state, 'name')) {
                if (name === 'margin') {
                    this.buttongroup.style[name] = this._css_state[name];
                } else if (name !== 'width') {
                    if (button) {
                        button.style[name] = this._css_state[name];
                    } else {
                        const buttons = this.buttongroup
                            .querySelectorAll('button');
                        if (buttons.length) {
                            (buttons[0]).style[name] = this._css_state[name];
                        }
                    }
                }
            }
        }
    }

    update_button_style(): void {
        const buttons = this.buttongroup.querySelectorAll('button');
        for (let i = 0; i < buttons.length; i++) {
            this.update_mapped_classes(ToggleButtonsView.classMap, 'button_style', buttons[i]);
        }
    }

    set_button_style(): void {
        const buttons = this.buttongroup.querySelectorAll('button');
        for (let i = 0; i < buttons.length; i++) {
            this.set_mapped_classes(ToggleButtonsView.classMap, 'button_style', buttons[i]);
        }
    }

    events(): {[e: string]: string} {
        return {
            'click button': '_handle_click'
        };
    }

    /**
     * Handle when a value is clicked.
     *
     * Calling model.set will trigger all of the other views of the
     * model to update.
     */
    _handle_click(event: Event): void {
        const target = event.target as HTMLButtonElement;
        this.model.set('index', parseInt(target.value, 10), {updated_view: this});
        this.touch();
        // We also send a clicked event, since the value is only set if it changed.
        // See https://github.com/jupyter-widgets/ipywidgets/issues/763
        this.send({event: 'click'});
    }

    private _css_state: any;
    buttongroup: HTMLDivElement;
}

export
namespace ToggleButtonsView {
    export
    const classMap = {
        primary: ['mod-primary'],
        success: ['mod-success'],
        info: ['mod-info'],
        warning: ['mod-warning'],
        danger: ['mod-danger']
    };
}


export
class SelectionSliderModel extends SelectionModel {
    defaults(): Backbone.ObjectHash {
        return {...super.defaults(),
            _model_name: 'SelectionSliderModel',
            _view_name: 'SelectionSliderView',
            orientation: 'horizontal',
            readout: true,
            continuous_update: true
        };
    }
}


export
class SelectionSliderView extends DescriptionView {
    /**
     * Called when view is rendered.
     */
    render(): void {
        super.render();

        this.el.classList.add('widget-hslider');
        this.el.classList.add('widget-slider');

        (this.$slider = $('<div />') as any)
            .slider({
                slide: this.handleSliderChange.bind(this),
                stop: this.handleSliderChanged.bind(this)
            })
            .addClass('slider');

        // Put the slider in a container
        this.slider_container = document.createElement('div');
        this.slider_container.classList.add('slider-container');
        this.slider_container.appendChild(this.$slider[0]);
        this.el.appendChild(this.slider_container);

        this.readout = document.createElement('div');
        this.el.appendChild(this.readout);
        this.readout.classList.add('widget-readout');
        this.readout.style.display = 'none';

        this.listenTo(this.model, 'change:slider_color', (sender, value) => {
            this.$slider.find('a').css('background', value);
        });

        this.$slider.find('a').css('background', this.model.get('slider_color'));

        // Set defaults.
        this.update();
    }

    /**
     * Update the contents of this view
     *
     * Called when the model is changed.  The model may have been
     * changed by another view or by a state update from the back-end.
     */
    update(options?: any): void {
        if (options === undefined || options.updated_view !== this) {
            const labels = this.model.get('_options_labels');
            const max = labels.length - 1;
            const min = 0;
            this.$slider.slider('option', 'step', 1);
            this.$slider.slider('option', 'max', max);
            this.$slider.slider('option', 'min', min);

            // WORKAROUND FOR JQUERY SLIDER BUG.
            // The horizontal position of the slider handle
            // depends on the value of the slider at the time
            // of orientation change.  Before applying the new
            // workaround, we set the value to the minimum to
            // make sure that the horizontal placement of the
            // handle in the vertical slider is always
            // consistent.
            const orientation = this.model.get('orientation');
            this.$slider.slider('option', 'value', min);
            this.$slider.slider('option', 'orientation', orientation);

            const disabled = this.model.get('disabled');
            this.$slider.slider('option', 'disabled', disabled);
            if (disabled) {
                this.readout.contentEditable = 'false';
            } else {
                this.readout.contentEditable = 'true';
            }

            // Use the right CSS classes for vertical & horizontal sliders
            if (orientation === 'vertical') {
                this.el.classList.remove('widget-hslider');
                this.el.classList.remove('widget-inline-hbox');
                this.el.classList.add('widget-vslider');
                this.el.classList.add('widget-inline-vbox');
            } else {
                this.el.classList.remove('widget-vslider');
                this.el.classList.remove('widget-inline-vbox');
                this.el.classList.add('widget-hslider');
                this.el.classList.add('widget-inline-hbox');
            }

            const readout = this.model.get('readout');
            if (readout) {
                // this.$readout.show();
                this.readout.style.display = '';
            } else {
                // this.$readout.hide();
                this.readout.style.display = 'none';
            }
            this.updateSelection();

        }
        return super.update(options);
    }

    events(): {[e: string]: string} {
        return {
            'slide': 'handleSliderChange',
            'slidestop': 'handleSliderChanged'
        };
    }

    updateSelection(): void {
        const index = this.model.get('index');
        this.$slider.slider('option', 'value', index);
        this.updateReadout(index);
    }

    updateReadout(index: any): void {
        const value = this.model.get('_options_labels')[index];
        this.readout.textContent = value;
    }

    /**
     * Called when the slider value is changing.
     */
    handleSliderChange(e: Event, ui: { value?: number; values?: number[] }): void {
        this.updateReadout(ui.value);

        // Only persist the value while sliding if the continuous_update
        // trait is set to true.
        if (this.model.get('continuous_update')) {
            this.handleSliderChanged(e, ui);
        }
    }

    /**
     * Called when the slider value has changed.
     *
     * Calling model.set will trigger all of the other views of the
     * model to update.
     */
    handleSliderChanged(e: Event, ui: { value?: number; values?: number[] }): void {
        this.updateReadout(ui.value);
        this.model.set('index', ui.value, {updated_view: this});
        this.touch();
    }

    $slider: any;
    slider_container: HTMLDivElement;
    readout: HTMLDivElement;
}

export
class MultipleSelectionModel extends SelectionModel {
    defaults(): Backbone.ObjectHash {
        return { ...super.defaults(),
            _model_name: 'MultipleSelectionModel',
        };
    }
}


export
class SelectMultipleModel extends MultipleSelectionModel {
    defaults(): Backbone.ObjectHash {
        return {...super.defaults(),
            _model_name: 'SelectMultipleModel',
            _view_name: 'SelectMultipleView',
            rows: null
        };
    }
}

export
class SelectMultipleView extends SelectView {
    /**
     * Public constructor.
     */
    initialize(parameters: any): void {
        super.initialize(parameters);
        this.listbox.multiple = true;
    }

    /**
     * Called when view is rendered.
     */
    render(): void {
        super.render();
        this.el.classList.add('widget-select-multiple');
    }

    updateSelection(options: any = {}): void {
        if (options.updated_view === this) {
            return;
        }
        const selected = this.model.get('index') || [];
        const listboxOptions = this.listbox.options;
        // Clear the selection
        this.listbox.selectedIndex = -1;
        // Select the appropriate options
        selected.forEach((i: number) => {
            listboxOptions[i].selected = true;
        });
    }

    /**
     * Handle when a new value is selected.
     */
    _handle_change(): void {
        const index = Array.prototype.map
            .call(this.listbox.selectedOptions || [], function(option: HTMLOptionElement) {
                return option.index;
            });
        this.model.set('index', index, {updated_view: this});
        this.touch();
    }
}

export
class SelectionRangeSliderModel extends MultipleSelectionModel {
    defaults(): Backbone.ObjectHash {
        return {...super.defaults(),
            _model_name: 'SelectionSliderModel',
            _view_name: 'SelectionSliderView',
            orientation: 'horizontal',
            readout: true,
            continuous_update: true
        };
    }
}


export
class SelectionRangeSliderView extends SelectionSliderView {
    /**
     * Called when view is rendered.
     */
    render(): void {
        super.render();
        this.$slider.slider('option', 'range', true);
    }

    updateSelection(): void {
        const index = this.model.get('index');
        this.$slider.slider('option', 'values', index.slice());
        this.updateReadout(index);
    }

    updateReadout(index: number[]): void {
        const labels = this.model.get('_options_labels');
        const minValue = labels[index[0]];
        const maxValue = labels[index[1]];
        this.readout.textContent = `${minValue}-${maxValue}`;
    }

    /**
     * Called when the slider value is changing.
     */
    handleSliderChange(e: Event, ui: { values: number[] }): void {
        this.updateReadout(ui.values);

        // Only persist the value while sliding if the continuous_update
        // trait is set to true.
        if (this.model.get('continuous_update')) {
            this.handleSliderChanged(e, ui);
        }
    }

    /**
     * Called when the slider value has changed.
     *
     * Calling model.set will trigger all of the other views of the
     * model to update.
     */
    handleSliderChanged(e: Event, ui: { values: number[] }): void {
        // The jqueryui documentation indicates ui.values doesn't exist on the slidestop event,
        // but it appears that it actually does: https://github.com/jquery/jquery-ui/blob/ae31f2b3b478975f70526bdf3299464b9afa8bb1/ui/widgets/slider.js#L313
        this.updateReadout(ui.values);
        this.model.set('index', ui.values.slice(), {updated_view: this});
        this.touch();
    }

    $slider: any;
    slider_container: HTMLDivElement;
    readout: HTMLDivElement;
}<|MERGE_RESOLUTION|>--- conflicted
+++ resolved
@@ -164,13 +164,7 @@
         } else if (content.do == 'blur') {
             this.listbox.blur();
         }
-<<<<<<< HEAD
-    }
-
-    listbox: HTMLSelectElement;
-=======
-    };
->>>>>>> 367bbccd
+    }
 }
 
 
