--- conflicted
+++ resolved
@@ -218,13 +218,8 @@
      * Called when the model is changed.  The model may have been
      * changed by another view or by a state update from the back-end.
      */
-<<<<<<< HEAD
     update(options?: any): void {
-        if (options === undefined || options.updated_view != this) {
-=======
-    update(options?: any) {
         if (options === undefined || options.updated_view !== this) {
->>>>>>> fd18aa95
             this.textbox.value = this.model.get('value');
             let rows = this.model.get('rows');
             if (rows === null) {
@@ -237,9 +232,6 @@
         return super.update();
     }
 
-<<<<<<< HEAD
-    events(): {[e: string]: string} {
-=======
     updateTabindex() {
         if (!this.textbox) {
             return; // we might be constructing the parent
@@ -254,8 +246,7 @@
         }
     }
 
-    events() {
->>>>>>> fd18aa95
+    events(): {[e: string]: string} {
         return {
             'keydown input': 'handleKeyDown',
             'keypress input': 'handleKeypress',
@@ -368,9 +359,6 @@
         }
     }
 
-<<<<<<< HEAD
-    update(options?: any): void {
-=======
     updateTabindex() {
         if (!this.textbox) {
             return; // we might be constructing the parent
@@ -385,8 +373,7 @@
         }
     }
 
-    update(options?: any) {
->>>>>>> fd18aa95
+    update(options?: any): void {
         /**
          * Update the contents of this view
          *
