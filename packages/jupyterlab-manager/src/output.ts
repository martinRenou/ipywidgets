--- conflicted
+++ resolved
@@ -74,13 +74,8 @@
   /**
    * Reset the message id.
    */
-<<<<<<< HEAD
-  reset_msg_id() {
+  reset_msg_id(): void {
     const kernel = this.widget_manager.context.sessionContext?.session?.kernel;
-=======
-  reset_msg_id(): void {
-    const kernel = this.widget_manager.context.sessionContext.session.kernel;
->>>>>>> 1cdcb812
     const msgId = this.get('msg_id');
     const oldMsgId = this.previous('msg_id');
 
