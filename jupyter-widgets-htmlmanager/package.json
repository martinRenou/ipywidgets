--- conflicted
+++ resolved
@@ -33,13 +33,10 @@
   },
   "homepage": "https://github.com/jupyter-widgets/ipywidgets#readme",
   "dependencies": {
-<<<<<<< HEAD
     "@jupyterlab/outputarea": "^0.5.0",
     "@jupyterlab/rendermime": "^0.5.0",
-=======
     "@jupyter-widgets/base": "^0.3.0",
     "@jupyter-widgets/controls": "^0.3.0",
->>>>>>> 3884064c
     "@phosphor/widgets": "^1.2.0",
     "font-awesome": "^4.7.0",
     "jupyter-widgets-schema": "^0.3.0-beta.2",
@@ -48,12 +45,8 @@
   "devDependencies": {
     "@types/mocha": "^2.2.41",
     "@types/requirejs": "^2.1.28",
-<<<<<<< HEAD
     "chai": "^4.0.2",
-    "css-loader": "^0.28.3",
-=======
     "css-loader": "^0.28.4",
->>>>>>> 3884064c
     "es6-promise": "^4.1.0",
     "file-loader": "^0.11.2",
     "json-loader": "^0.5.4",
